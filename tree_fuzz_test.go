--- conflicted
+++ resolved
@@ -5,12 +5,7 @@
 	"math/rand"
 	"testing"
 
-<<<<<<< HEAD
-	cmn "github.com/tendermint/tendermint/libs/common"
-=======
-	"github.com/tendermint/tm-cmn/db"
 	cmn "github.com/tendermint/tm-cmn/common"
->>>>>>> db2a8280
 )
 
 // This file implement fuzz testing by generating programs and then running
