package iavl

import (
	"bytes"
	"flag"
	"fmt"
	"os"
	"runtime"
	"strconv"
	"testing"

	"github.com/stretchr/testify/assert"
	"github.com/stretchr/testify/require"
	cmn "github.com/tendermint/tm-cmn/common"
	"github.com/tendermint/tm-cmn/db"
)

var testLevelDB bool
var testFuzzIterations int
var random *cmn.Rand

func init() {
	random = cmn.NewRand()
	random.Seed(0) // for determinism
	flag.BoolVar(&testLevelDB, "test.leveldb", false, "test leveldb backend")
	flag.IntVar(&testFuzzIterations, "test.fuzz-iterations", 100000, "number of fuzz testing iterations")
	flag.Parse()
}

func getTestDB() (db.DB, func()) {
	if testLevelDB {
		d, err := db.NewGoLevelDB("test", ".")
		if err != nil {
			panic(err)
		}
		return d, func() {
			d.Close()
			os.RemoveAll("./test.db")
		}
	}
	return db.NewMemDB(), func() {}
}

func TestVersionedRandomTree(t *testing.T) {
	require := require.New(t)

	d, closeDB := getTestDB()
	defer closeDB()

	tree := NewMutableTree(d, 100)
	versions := 50
	keysPerVersion := 30

	// Create a tree of size 1000 with 100 versions.
	for i := 1; i <= versions; i++ {
		for j := 0; j < keysPerVersion; j++ {
			k := []byte(cmn.RandStr(8))
			v := []byte(cmn.RandStr(8))
			tree.Set(k, v)
		}
		tree.SaveVersion()
	}
	require.Equal(versions, len(tree.ndb.roots()), "wrong number of roots")
	require.Equal(versions*keysPerVersion, len(tree.ndb.leafNodes()), "wrong number of nodes")

	// Before deleting old versions, we should have equal or more nodes in the
	// db than in the current tree version.
	require.True(len(tree.ndb.nodes()) >= tree.nodeSize())

	// Ensure it returns all versions in sorted order
	available := tree.AvailableVersions()
	assert.Equal(t, versions, len(available))
	assert.Equal(t, 1, available[0])
	assert.Equal(t, versions, available[len(available)-1])

	for i := 1; i < versions; i++ {
		tree.DeleteVersion(int64(i))
	}

	require.Len(tree.versions, 1, "tree must have one version left")
	tr, err := tree.GetImmutable(int64(versions))
	require.NoError(err, "GetImmutable should not error for version %d", versions)
	require.Equal(tr.root, tree.root)

	// we should only have one available version now
	available = tree.AvailableVersions()
	assert.Equal(t, 1, len(available))
	assert.Equal(t, versions, available[0])

	// After cleaning up all previous versions, we should have as many nodes
	// in the db as in the current tree version.
	require.Len(tree.ndb.leafNodes(), int(tree.Size()))

	require.Equal(tree.nodeSize(), len(tree.ndb.nodes()))
}

func TestVersionedRandomTreeSmallKeys(t *testing.T) {
	require := require.New(t)
	d, closeDB := getTestDB()
	defer closeDB()

	tree := NewMutableTree(d, 100)
	singleVersionTree := getTestTree(0)
	versions := 20
	keysPerVersion := 50

	for i := 1; i <= versions; i++ {
		for j := 0; j < keysPerVersion; j++ {
			// Keys of size one are likely to be overwritten.
			k := []byte(cmn.RandStr(1))
			v := []byte(cmn.RandStr(8))
			tree.Set(k, v)
			singleVersionTree.Set(k, v)
		}
		tree.SaveVersion()
	}
	singleVersionTree.SaveVersion()

	for i := 1; i < versions; i++ {
		tree.DeleteVersion(int64(i))
	}

	// After cleaning up all previous versions, we should have as many nodes
	// in the db as in the current tree version. The simple tree must be equal
	// too.
	require.Len(tree.ndb.leafNodes(), int(tree.Size()))
	require.Len(tree.ndb.nodes(), tree.nodeSize())
	require.Len(tree.ndb.nodes(), singleVersionTree.nodeSize())

	// Try getting random keys.
	for i := 0; i < keysPerVersion; i++ {
		_, val := tree.Get([]byte(cmn.RandStr(1)))
		require.NotNil(val)
		require.NotEmpty(val)
	}
}

func TestVersionedRandomTreeSmallKeysRandomDeletes(t *testing.T) {
	require := require.New(t)
	d, closeDB := getTestDB()
	defer closeDB()

	tree := NewMutableTree(d, 100)
	singleVersionTree := getTestTree(0)
	versions := 30
	keysPerVersion := 50

	for i := 1; i <= versions; i++ {
		for j := 0; j < keysPerVersion; j++ {
			// Keys of size one are likely to be overwritten.
			k := []byte(cmn.RandStr(1))
			v := []byte(cmn.RandStr(8))
			tree.Set(k, v)
			singleVersionTree.Set(k, v)
		}
		tree.SaveVersion()
	}
	singleVersionTree.SaveVersion()

	for _, i := range cmn.RandPerm(versions - 1) {
		tree.DeleteVersion(int64(i + 1))
	}

	// After cleaning up all previous versions, we should have as many nodes
	// in the db as in the current tree version. The simple tree must be equal
	// too.
	require.Len(tree.ndb.leafNodes(), int(tree.Size()))
	require.Len(tree.ndb.nodes(), tree.nodeSize())
	require.Len(tree.ndb.nodes(), singleVersionTree.nodeSize())

	// Try getting random keys.
	for i := 0; i < keysPerVersion; i++ {
		_, val := tree.Get([]byte(cmn.RandStr(1)))
		require.NotNil(val)
		require.NotEmpty(val)
	}
}

func TestVersionedTreeSpecial1(t *testing.T) {
	tree := getTestTree(100)

	tree.Set([]byte("C"), []byte("so43QQFN"))
	tree.SaveVersion()

	tree.Set([]byte("A"), []byte("ut7sTTAO"))
	tree.SaveVersion()

	tree.Set([]byte("X"), []byte("AoWWC1kN"))
	tree.SaveVersion()

	tree.Set([]byte("T"), []byte("MhkWjkVy"))
	tree.SaveVersion()

	tree.DeleteVersion(1)
	tree.DeleteVersion(2)
	tree.DeleteVersion(3)

	require.Equal(t, tree.nodeSize(), len(tree.ndb.nodes()))
}

func TestVersionedRandomTreeSpecial2(t *testing.T) {
	require := require.New(t)
	tree := getTestTree(100)

	tree.Set([]byte("OFMe2Yvm"), []byte("ez2OtQtE"))
	tree.Set([]byte("WEN4iN7Y"), []byte("kQNyUalI"))
	tree.SaveVersion()

	tree.Set([]byte("1yY3pXHr"), []byte("udYznpII"))
	tree.Set([]byte("7OSHNE7k"), []byte("ff181M2d"))
	tree.SaveVersion()

	tree.DeleteVersion(1)
	require.Len(tree.ndb.nodes(), tree.nodeSize())
}

func TestVersionedEmptyTree(t *testing.T) {
	require := require.New(t)
	d, closeDB := getTestDB()
	defer closeDB()

	tree := NewMutableTree(d, 0)

	hash, v, err := tree.SaveVersion()
	require.Nil(hash)
	require.EqualValues(1, v)
	require.NoError(err)

	hash, v, err = tree.SaveVersion()
	require.Nil(hash)
	require.EqualValues(2, v)
	require.NoError(err)

	hash, v, err = tree.SaveVersion()
	require.Nil(hash)
	require.EqualValues(3, v)
	require.NoError(err)

	hash, v, err = tree.SaveVersion()
	require.Nil(hash)
	require.EqualValues(4, v)
	require.NoError(err)

	require.EqualValues(4, tree.Version())

	require.True(tree.VersionExists(1))
	require.True(tree.VersionExists(3))

	require.NoError(tree.DeleteVersion(1))
	require.NoError(tree.DeleteVersion(3))

	require.False(tree.VersionExists(1))
	require.False(tree.VersionExists(3))

	tree.Set([]byte("k"), []byte("v"))
	require.EqualValues(5, tree.root.version)

	// Now reload the tree.

	tree = NewMutableTree(d, 0)
	tree.Load()

	require.False(tree.VersionExists(1))
	require.True(tree.VersionExists(2))
	require.False(tree.VersionExists(3))

	t2, err := tree.GetImmutable(2)
	require.NoError(err, "GetImmutable should not fail for version 2")

	require.Empty(t2.root)
}

func TestVersionedTree(t *testing.T) {
	require := require.New(t)
	d, closeDB := getTestDB()
	defer closeDB()

	tree := NewMutableTree(d, 0)

	// We start with zero keys in the databse.
	require.Equal(0, tree.ndb.size())
	require.True(tree.IsEmpty())

	// version 0

	tree.Set([]byte("key1"), []byte("val0"))
	tree.Set([]byte("key2"), []byte("val0"))

	// Still zero keys, since we haven't written them.
	require.Len(tree.ndb.leafNodes(), 0)
	require.False(tree.IsEmpty())

	// Now let's write the keys to storage.
	hash1, v, err := tree.SaveVersion()
	require.NoError(err)
	require.False(tree.IsEmpty())
	require.EqualValues(1, v)

	// -----1-----
	// key1 = val0  version=1
	// key2 = val0  version=1
	// key2 (root)  version=1
	// -----------

	nodes1 := tree.ndb.leafNodes()
	require.Len(nodes1, 2, "db should have a size of 2")

	// version  1

	tree.Set([]byte("key1"), []byte("val1"))
	tree.Set([]byte("key2"), []byte("val1"))
	tree.Set([]byte("key3"), []byte("val1"))
	require.Len(tree.ndb.leafNodes(), len(nodes1))

	hash2, v2, err := tree.SaveVersion()
	require.NoError(err)
	require.False(bytes.Equal(hash1, hash2))
	require.EqualValues(v+1, v2)

	// Recreate a new tree and load it, to make sure it works in this
	// scenario.
	tree = NewMutableTree(d, 100)
	_, err = tree.Load()
	require.NoError(err)

	require.Len(tree.versions, 2, "wrong number of versions")
	require.EqualValues(v2, tree.Version())

	// -----1-----
	// key1 = val0  <orphaned>
	// key2 = val0  <orphaned>
	// -----2-----
	// key1 = val1
	// key2 = val1
	// key3 = val1
	// -----------

	nodes2 := tree.ndb.leafNodes()
	require.Len(nodes2, 5, "db should have grown in size")
	require.Len(tree.ndb.orphans(), 3, "db should have three orphans")

	// Create two more orphans.
	tree.Remove([]byte("key1"))
	tree.Set([]byte("key2"), []byte("val2"))

	hash3, v3, _ := tree.SaveVersion()
	require.EqualValues(3, v3)

	// -----1-----
	// key1 = val0  <orphaned> (replaced)
	// key2 = val0  <orphaned> (replaced)
	// -----2-----
	// key1 = val1  <orphaned> (removed)
	// key2 = val1  <orphaned> (replaced)
	// key3 = val1
	// -----3-----
	// key2 = val2
	// -----------

	nodes3 := tree.ndb.leafNodes()
	require.Len(nodes3, 6, "wrong number of nodes")
	require.Len(tree.ndb.orphans(), 6, "wrong number of orphans")

	hash4, _, _ := tree.SaveVersion()
	require.EqualValues(hash3, hash4)
	require.NotNil(hash4)

	tree = NewMutableTree(d, 100)
	_, err = tree.Load()
	require.NoError(err)

	// ------------
	// DB UNCHANGED
	// ------------

	nodes4 := tree.ndb.leafNodes()
	require.Len(nodes4, len(nodes3), "db should not have changed in size")

	tree.Set([]byte("key1"), []byte("val0"))

	// "key2"
	_, val := tree.GetVersioned([]byte("key2"), 0)
	require.Nil(val)

	_, val = tree.GetVersioned([]byte("key2"), 1)
	require.Equal("val0", string(val))

	_, val = tree.GetVersioned([]byte("key2"), 2)
	require.Equal("val1", string(val))

	_, val = tree.Get([]byte("key2"))
	require.Equal("val2", string(val))

	// "key1"
	_, val = tree.GetVersioned([]byte("key1"), 1)
	require.Equal("val0", string(val))

	_, val = tree.GetVersioned([]byte("key1"), 2)
	require.Equal("val1", string(val))

	_, val = tree.GetVersioned([]byte("key1"), 3)
	require.Nil(val)

	_, val = tree.GetVersioned([]byte("key1"), 4)
	require.Nil(val)

	_, val = tree.Get([]byte("key1"))
	require.Equal("val0", string(val))

	// "key3"
	_, val = tree.GetVersioned([]byte("key3"), 0)
	require.Nil(val)

	_, val = tree.GetVersioned([]byte("key3"), 2)
	require.Equal("val1", string(val))

	_, val = tree.GetVersioned([]byte("key3"), 3)
	require.Equal("val1", string(val))

	// Delete a version. After this the keys in that version should not be found.

	tree.DeleteVersion(2)

	// -----1-----
	// key1 = val0
	// key2 = val0
	// -----2-----
	// key3 = val1
	// -----3-----
	// key2 = val2
	// -----------

	nodes5 := tree.ndb.leafNodes()
	require.True(len(nodes5) < len(nodes4), "db should have shrunk after delete %d !< %d", len(nodes5), len(nodes4))

	_, val = tree.GetVersioned([]byte("key2"), 2)
	require.Nil(val)

	_, val = tree.GetVersioned([]byte("key3"), 2)
	require.Nil(val)

	// But they should still exist in the latest version.

	_, val = tree.Get([]byte("key2"))
	require.Equal("val2", string(val))

	_, val = tree.Get([]byte("key3"))
	require.Equal("val1", string(val))

	// Version 1 should still be available.

	_, val = tree.GetVersioned([]byte("key1"), 1)
	require.Equal("val0", string(val))

	_, val = tree.GetVersioned([]byte("key2"), 1)
	require.Equal("val0", string(val))
}

func TestVersionedTreeVersionDeletingEfficiency(t *testing.T) {
	d, closeDB := getTestDB()
	defer closeDB()

	tree := NewMutableTree(d, 0)

	tree.Set([]byte("key0"), []byte("val0"))
	tree.Set([]byte("key1"), []byte("val0"))
	tree.Set([]byte("key2"), []byte("val0"))
	tree.SaveVersion()

	require.Len(t, tree.ndb.leafNodes(), 3)

	tree.Set([]byte("key1"), []byte("val1"))
	tree.Set([]byte("key2"), []byte("val1"))
	tree.Set([]byte("key3"), []byte("val1"))
	tree.SaveVersion()

	require.Len(t, tree.ndb.leafNodes(), 6)

	tree.Set([]byte("key0"), []byte("val2"))
	tree.Remove([]byte("key1"))
	tree.Set([]byte("key2"), []byte("val2"))
	tree.SaveVersion()

	require.Len(t, tree.ndb.leafNodes(), 8)

	tree.DeleteVersion(2)

	require.Len(t, tree.ndb.leafNodes(), 6)

	tree.DeleteVersion(1)

	require.Len(t, tree.ndb.leafNodes(), 3)

	tree2 := getTestTree(0)
	tree2.Set([]byte("key0"), []byte("val2"))
	tree2.Set([]byte("key2"), []byte("val2"))
	tree2.Set([]byte("key3"), []byte("val1"))
	tree2.SaveVersion()

	require.Equal(t, tree2.nodeSize(), tree.nodeSize())
}

func TestVersionedTreeOrphanDeleting(t *testing.T) {
	tree := getTestTree(0)

	tree.Set([]byte("key0"), []byte("val0"))
	tree.Set([]byte("key1"), []byte("val0"))
	tree.Set([]byte("key2"), []byte("val0"))
	tree.SaveVersion()

	tree.Set([]byte("key1"), []byte("val1"))
	tree.Set([]byte("key2"), []byte("val1"))
	tree.Set([]byte("key3"), []byte("val1"))
	tree.SaveVersion()

	tree.Set([]byte("key0"), []byte("val2"))
	tree.Remove([]byte("key1"))
	tree.Set([]byte("key2"), []byte("val2"))
	tree.SaveVersion()

	tree.DeleteVersion(2)

	_, val := tree.Get([]byte("key0"))
	require.Equal(t, val, []byte("val2"))

	_, val = tree.Get([]byte("key1"))
	require.Nil(t, val)

	_, val = tree.Get([]byte("key2"))
	require.Equal(t, val, []byte("val2"))

	_, val = tree.Get([]byte("key3"))
	require.Equal(t, val, []byte("val1"))

	tree.DeleteVersion(1)

	require.Len(t, tree.ndb.leafNodes(), 3)
}

func TestVersionedTreeSpecialCase(t *testing.T) {
	require := require.New(t)
	d, closeDB := getTestDB()
	defer closeDB()

	tree := NewMutableTree(d, 0)

	tree.Set([]byte("key1"), []byte("val0"))
	tree.Set([]byte("key2"), []byte("val0"))
	tree.SaveVersion()

	tree.Set([]byte("key1"), []byte("val1"))
	tree.Set([]byte("key2"), []byte("val1"))
	tree.SaveVersion()

	tree.Set([]byte("key2"), []byte("val2"))
	tree.SaveVersion()

	tree.DeleteVersion(2)

	_, val := tree.GetVersioned([]byte("key2"), 1)
	require.Equal("val0", string(val))
}

func TestVersionedTreeSpecialCase2(t *testing.T) {
	require := require.New(t)

	d := db.NewMemDB()
	tree := NewMutableTree(d, 100)

	tree.Set([]byte("key1"), []byte("val0"))
	tree.Set([]byte("key2"), []byte("val0"))
	tree.SaveVersion()

	tree.Set([]byte("key1"), []byte("val1"))
	tree.Set([]byte("key2"), []byte("val1"))
	tree.SaveVersion()

	tree.Set([]byte("key2"), []byte("val2"))
	tree.SaveVersion()

	tree = NewMutableTree(d, 100)
	_, err := tree.Load()
	require.NoError(err)

	require.NoError(tree.DeleteVersion(2))

	_, val := tree.GetVersioned([]byte("key2"), 1)
	require.Equal("val0", string(val))
}

func TestVersionedTreeSpecialCase3(t *testing.T) {
	require := require.New(t)
	tree := getTestTree(0)

	tree.Set([]byte("m"), []byte("liWT0U6G"))
	tree.Set([]byte("G"), []byte("7PxRXwUA"))
	tree.SaveVersion()

	tree.Set([]byte("7"), []byte("XRLXgf8C"))
	tree.SaveVersion()

	tree.Set([]byte("r"), []byte("bBEmIXBU"))
	tree.SaveVersion()

	tree.Set([]byte("i"), []byte("kkIS35te"))
	tree.SaveVersion()

	tree.Set([]byte("k"), []byte("CpEnpzKJ"))
	tree.SaveVersion()

	tree.DeleteVersion(1)
	tree.DeleteVersion(2)
	tree.DeleteVersion(3)
	tree.DeleteVersion(4)

	require.Equal(tree.nodeSize(), len(tree.ndb.nodes()))
}

func TestVersionedTreeSaveAndLoad(t *testing.T) {
	require := require.New(t)
	d := db.NewMemDB()
	tree := NewMutableTree(d, 0)

	// Loading with an empty root is a no-op.
	tree.Load()

	tree.Set([]byte("C"), []byte("so43QQFN"))
	tree.SaveVersion()

	tree.Set([]byte("A"), []byte("ut7sTTAO"))
	tree.SaveVersion()

	tree.Set([]byte("X"), []byte("AoWWC1kN"))
	tree.SaveVersion()

	tree.SaveVersion()
	tree.SaveVersion()
	tree.SaveVersion()

	preHash := tree.Hash()
	require.NotNil(preHash)

	require.Equal(int64(6), tree.Version())

	// Reload the tree, to test that roots and orphans are properly loaded.
	ntree := NewMutableTree(d, 0)
	ntree.Load()

	require.False(ntree.IsEmpty())
	require.Equal(int64(6), ntree.Version())

	postHash := ntree.Hash()
	require.Equal(preHash, postHash)

	ntree.Set([]byte("T"), []byte("MhkWjkVy"))
	ntree.SaveVersion()

	ntree.DeleteVersion(6)
	ntree.DeleteVersion(5)
	ntree.DeleteVersion(1)
	ntree.DeleteVersion(2)
	ntree.DeleteVersion(4)
	ntree.DeleteVersion(3)

	require.False(ntree.IsEmpty())
	require.Equal(int64(4), ntree.Size())
	require.Len(ntree.ndb.nodes(), ntree.nodeSize())
}

func TestVersionedTreeErrors(t *testing.T) {
	require := require.New(t)
	tree := getTestTree(100)

	// Can't delete non-existent versions.
	require.Error(tree.DeleteVersion(1))
	require.Error(tree.DeleteVersion(99))

	tree.Set([]byte("key"), []byte("val"))

	// Saving with content is ok.
	_, _, err := tree.SaveVersion()
	require.NoError(err)

	// Can't delete current version.
	require.Error(tree.DeleteVersion(1))

	// Trying to get a key from a version which doesn't exist.
	_, val := tree.GetVersioned([]byte("key"), 404)
	require.Nil(val)

	// Same thing with proof. We get an error because a proof couldn't be
	// constructed.
	val, proof, err := tree.GetVersionedWithProof([]byte("key"), 404)
	require.Nil(val)
	require.Empty(proof)
	require.Error(err)
}

func TestVersionedCheckpoints(t *testing.T) {
	require := require.New(t)
	d, closeDB := getTestDB()
	defer closeDB()

	tree := NewMutableTree(d, 100)
	versions := 50
	keysPerVersion := 10
	versionsPerCheckpoint := 5
	keys := map[int64]([][]byte){}

	for i := 1; i <= versions; i++ {
		for j := 0; j < keysPerVersion; j++ {
			k := []byte(cmn.RandStr(1))
			v := []byte(cmn.RandStr(8))
			keys[int64(i)] = append(keys[int64(i)], k)
			tree.Set(k, v)
		}
		tree.SaveVersion()
	}

	for i := 1; i <= versions; i++ {
		if i%versionsPerCheckpoint != 0 {
			tree.DeleteVersion(int64(i))
		}
	}

	// Make sure all keys exist at least once.
	for _, ks := range keys {
		for _, k := range ks {
			_, val := tree.Get(k)
			require.NotEmpty(val)
		}
	}

	// Make sure all keys from deleted versions aren't present.
	for i := 1; i <= versions; i++ {
		if i%versionsPerCheckpoint != 0 {
			for _, k := range keys[int64(i)] {
				_, val := tree.GetVersioned(k, int64(i))
				require.Nil(val)
			}
		}
	}

	// Make sure all keys exist at all checkpoints.
	for i := 1; i <= versions; i++ {
		for _, k := range keys[int64(i)] {
			if i%versionsPerCheckpoint == 0 {
				_, val := tree.GetVersioned(k, int64(i))
				require.NotEmpty(val)
			}
		}
	}
}

func TestVersionedCheckpointsSpecialCase(t *testing.T) {
	require := require.New(t)
	tree := getTestTree(0)
	key := []byte("k")

	tree.Set(key, []byte("val1"))

	tree.SaveVersion()
	// ...
	tree.SaveVersion()
	// ...
	tree.SaveVersion()
	// ...
	// This orphans "k" at version 1.
	tree.Set(key, []byte("val2"))
	tree.SaveVersion()

	// When version 1 is deleted, the orphans should move to the next
	// checkpoint, which is version 10.
	tree.DeleteVersion(1)

	_, val := tree.GetVersioned(key, 2)
	require.NotEmpty(val)
	require.Equal([]byte("val1"), val)
}

func TestVersionedCheckpointsSpecialCase2(t *testing.T) {
	tree := getTestTree(0)

	tree.Set([]byte("U"), []byte("XamDUtiJ"))
	tree.Set([]byte("A"), []byte("UkZBuYIU"))
	tree.Set([]byte("H"), []byte("7a9En4uw"))
	tree.Set([]byte("V"), []byte("5HXU3pSI"))
	tree.SaveVersion()

	tree.Set([]byte("U"), []byte("Replaced"))
	tree.Set([]byte("A"), []byte("Replaced"))
	tree.SaveVersion()

	tree.Set([]byte("X"), []byte("New"))
	tree.SaveVersion()

	tree.DeleteVersion(1)
	tree.DeleteVersion(2)
}

func TestVersionedCheckpointsSpecialCase3(t *testing.T) {
	tree := getTestTree(0)

	tree.Set([]byte("n"), []byte("2wUCUs8q"))
	tree.Set([]byte("l"), []byte("WQ7mvMbc"))
	tree.SaveVersion()

	tree.Set([]byte("N"), []byte("ved29IqU"))
	tree.Set([]byte("v"), []byte("01jquVXU"))
	tree.SaveVersion()

	tree.Set([]byte("l"), []byte("bhIpltPM"))
	tree.Set([]byte("B"), []byte("rj97IKZh"))
	tree.SaveVersion()

	tree.DeleteVersion(2)

	tree.GetVersioned([]byte("m"), 1)
}

func TestVersionedCheckpointsSpecialCase4(t *testing.T) {
	tree := NewMutableTree(db.NewMemDB(), 0)

	tree.Set([]byte("U"), []byte("XamDUtiJ"))
	tree.Set([]byte("A"), []byte("UkZBuYIU"))
	tree.Set([]byte("H"), []byte("7a9En4uw"))
	tree.Set([]byte("V"), []byte("5HXU3pSI"))
	tree.SaveVersion()

	tree.Remove([]byte("U"))
	tree.Remove([]byte("A"))
	tree.SaveVersion()

	tree.Set([]byte("X"), []byte("New"))
	tree.SaveVersion()

	_, val := tree.GetVersioned([]byte("A"), 2)
	require.Nil(t, val)

	_, val = tree.GetVersioned([]byte("A"), 1)
	require.NotEmpty(t, val)

	tree.DeleteVersion(1)
	tree.DeleteVersion(2)

	_, val = tree.GetVersioned([]byte("A"), 2)
	require.Nil(t, val)

	_, val = tree.GetVersioned([]byte("A"), 1)
	require.Nil(t, val)
}

func TestVersionedCheckpointsSpecialCase5(t *testing.T) {
	tree := getTestTree(0)

	tree.Set([]byte("R"), []byte("ygZlIzeW"))
	tree.SaveVersion()

	tree.Set([]byte("j"), []byte("ZgmCWyo2"))
	tree.SaveVersion()

	tree.Set([]byte("R"), []byte("vQDaoz6Z"))
	tree.SaveVersion()

	tree.DeleteVersion(1)

	tree.GetVersioned([]byte("R"), 2)
}

func TestVersionedCheckpointsSpecialCase6(t *testing.T) {
	tree := getTestTree(0)

	tree.Set([]byte("Y"), []byte("MW79JQeV"))
	tree.Set([]byte("7"), []byte("Kp0ToUJB"))
	tree.Set([]byte("Z"), []byte("I26B1jPG"))
	tree.Set([]byte("6"), []byte("ZG0iXq3h"))
	tree.Set([]byte("2"), []byte("WOR27LdW"))
	tree.Set([]byte("4"), []byte("MKMvc6cn"))
	tree.SaveVersion()

	tree.Set([]byte("1"), []byte("208dOu40"))
	tree.Set([]byte("G"), []byte("7isI9OQH"))
	tree.Set([]byte("8"), []byte("zMC1YwpH"))
	tree.SaveVersion()

	tree.Set([]byte("7"), []byte("bn62vWbq"))
	tree.Set([]byte("5"), []byte("wZuLGDkZ"))
	tree.SaveVersion()

	tree.DeleteVersion(1)
	tree.DeleteVersion(2)

	tree.GetVersioned([]byte("Y"), 1)
	tree.GetVersioned([]byte("7"), 1)
	tree.GetVersioned([]byte("Z"), 1)
	tree.GetVersioned([]byte("6"), 1)
	tree.GetVersioned([]byte("s"), 1)
	tree.GetVersioned([]byte("2"), 1)
	tree.GetVersioned([]byte("4"), 1)
}

func TestVersionedCheckpointsSpecialCase7(t *testing.T) {
	tree := getTestTree(100)

	tree.Set([]byte("n"), []byte("OtqD3nyn"))
	tree.Set([]byte("W"), []byte("kMdhJjF5"))
	tree.Set([]byte("A"), []byte("BM3BnrIb"))
	tree.Set([]byte("I"), []byte("QvtCH970"))
	tree.Set([]byte("L"), []byte("txKgOTqD"))
	tree.Set([]byte("Y"), []byte("NAl7PC5L"))
	tree.SaveVersion()

	tree.Set([]byte("7"), []byte("qWcEAlyX"))
	tree.SaveVersion()

	tree.Set([]byte("M"), []byte("HdQwzA64"))
	tree.Set([]byte("3"), []byte("2Naa77fo"))
	tree.Set([]byte("A"), []byte("SRuwKOTm"))
	tree.Set([]byte("I"), []byte("oMX4aAOy"))
	tree.Set([]byte("4"), []byte("dKfvbEOc"))
	tree.SaveVersion()

	tree.Set([]byte("D"), []byte("3U4QbXCC"))
	tree.Set([]byte("B"), []byte("FxExhiDq"))
	tree.SaveVersion()

	tree.Set([]byte("A"), []byte("tWQgbFCY"))
	tree.SaveVersion()

	tree.DeleteVersion(4)

	tree.GetVersioned([]byte("A"), 3)
}

func TestVersionedTreeEfficiency(t *testing.T) {
	require := require.New(t)
	tree := NewMutableTree(db.NewMemDB(), 0)
	versions := 20
	keysPerVersion := 100
	keysAddedPerVersion := map[int]int{}

	keysAdded := 0
	for i := 1; i <= versions; i++ {
		for j := 0; j < keysPerVersion; j++ {
			// Keys of size one are likely to be overwritten.
			tree.Set([]byte(cmn.RandStr(1)), []byte(cmn.RandStr(8)))
		}
		sizeBefore := len(tree.ndb.nodes())
		tree.SaveVersion()
		sizeAfter := len(tree.ndb.nodes())
		change := sizeAfter - sizeBefore
		keysAddedPerVersion[i] = change
		keysAdded += change
	}

	keysDeleted := 0
	for i := 1; i < versions; i++ {
		if tree.VersionExists(int64(i)) {
			sizeBefore := len(tree.ndb.nodes())
			tree.DeleteVersion(int64(i))
			sizeAfter := len(tree.ndb.nodes())

			change := sizeBefore - sizeAfter
			keysDeleted += change

			require.InDelta(change, keysAddedPerVersion[i], float64(keysPerVersion)/5)
		}
	}
	require.Equal(keysAdded-tree.nodeSize(), keysDeleted)
}

func TestVersionedTreeProofs(t *testing.T) {
	require := require.New(t)
	tree := getTestTree(0)

	tree.Set([]byte("k1"), []byte("v1"))
	tree.Set([]byte("k2"), []byte("v1"))
	tree.Set([]byte("k3"), []byte("v1"))
	tree.SaveVersion()

	// fmt.Println("TREE VERSION 1")
	// printNode(tree.ndb, tree.root, 0)
	// fmt.Println("TREE VERSION 1 END")

	root1 := tree.Hash()

	tree.Set([]byte("k2"), []byte("v2"))
	tree.Set([]byte("k4"), []byte("v2"))
	tree.SaveVersion()

	// fmt.Println("TREE VERSION 2")
	// printNode(tree.ndb, tree.root, 0)
	// fmt.Println("TREE VERSION END")

	root2 := tree.Hash()
	require.NotEqual(root1, root2)

	tree.Remove([]byte("k2"))
	tree.SaveVersion()

	// fmt.Println("TREE VERSION 3")
	// printNode(tree.ndb, tree.root, 0)
	// fmt.Println("TREE VERSION END")

	root3 := tree.Hash()
	require.NotEqual(root2, root3)

	val, proof, err := tree.GetVersionedWithProof([]byte("k2"), 1)
	require.NoError(err)
	require.EqualValues(val, []byte("v1"))
	require.NoError(proof.Verify(root1), proof.String())
	require.NoError(proof.VerifyItem([]byte("k2"), val))

	val, proof, err = tree.GetVersionedWithProof([]byte("k4"), 1)
	require.NoError(err)
	require.Nil(val)
	require.NoError(proof.Verify(root1))
	require.NoError(proof.VerifyAbsence([]byte("k4")))

	val, proof, err = tree.GetVersionedWithProof([]byte("k2"), 2)
	require.NoError(err)
	require.EqualValues(val, []byte("v2"))
	require.NoError(proof.Verify(root2), proof.String())
	require.NoError(proof.VerifyItem([]byte("k2"), val))

	val, proof, err = tree.GetVersionedWithProof([]byte("k1"), 2)
	require.NoError(err)
	require.EqualValues(val, []byte("v1"))
	require.NoError(proof.Verify(root2))
	require.NoError(proof.VerifyItem([]byte("k1"), val))

	val, proof, err = tree.GetVersionedWithProof([]byte("k2"), 3)

	require.NoError(err)
	require.Nil(val)
	require.NoError(proof.Verify(root3))
	require.NoError(proof.VerifyAbsence([]byte("k2")))
	require.Error(proof.Verify(root1))
	require.Error(proof.Verify(root2))
}

func TestOrphans(t *testing.T) {
	//If you create a sequence of saved versions
	//Then randomly delete versions other than the first and last until only those two remain
	//Any remaining orphan nodes should either have fromVersion == firstVersion || toVersion == lastVersion
	require := require.New(t)
	tree := NewMutableTree(db.NewMemDB(), 100)

	NUMVERSIONS := 100
	NUMUPDATES := 100

	for i := 0; i < NUMVERSIONS; i++ {
		for j := 1; j < NUMUPDATES; j++ {
			tree.Set(randBytes(2), randBytes(2))
		}
		_, _, err := tree.SaveVersion()
		require.NoError(err, "SaveVersion should not error")
	}

<<<<<<< HEAD
	idx := mathrand.Perm(NUMVERSIONS - 2)
	for _, v := range idx {
		err := tree.DeleteVersion(int64(v + 1))
=======
	idx := cmn.RandPerm(NUMVERSIONS - 2)
	for i := range idx {
		err := tree.DeleteVersion(int64(i + 2))
>>>>>>> db2a8280
		require.NoError(err, "DeleteVersion should not error")
	}

	tree.ndb.traverseOrphans(func(k, v []byte) {
		var fromVersion, toVersion int64
		orphanKeyFormat.Scan(k, &toVersion, &fromVersion)
		require.True(fromVersion == int64(1) || toVersion == int64(99), fmt.Sprintf(`Unexpected orphan key exists: %v with fromVersion = %d and toVersion = %d.\n 
			Any orphan remaining in db should have either fromVersion == 1 or toVersion == 99. Since Version 1 and 99 are only versions in db`, k, fromVersion, toVersion))
	})
}

func TestVersionedTreeHash(t *testing.T) {
	require := require.New(t)
	tree := getTestTree(0)

	require.Nil(tree.Hash())
	tree.Set([]byte("I"), []byte("D"))
	require.Nil(tree.Hash())

	hash1, _, _ := tree.SaveVersion()

	tree.Set([]byte("I"), []byte("F"))
	require.EqualValues(hash1, tree.Hash())

	hash2, _, _ := tree.SaveVersion()

	val, proof, err := tree.GetVersionedWithProof([]byte("I"), 2)
	require.NoError(err)
	require.EqualValues(val, []byte("F"))
	require.NoError(proof.Verify(hash2))
	require.NoError(proof.VerifyItem([]byte("I"), val))
}

func TestNilValueSemantics(t *testing.T) {
	require := require.New(t)
	tree := getTestTree(0)

	require.Panics(func() {
		tree.Set([]byte("k"), nil)
	})
}

func TestCopyValueSemantics(t *testing.T) {
	require := require.New(t)

	tree := getTestTree(0)

	val := []byte("v1")

	tree.Set([]byte("k"), val)
	_, v := tree.Get([]byte("k"))
	require.Equal([]byte("v1"), v)

	val[1] = '2'

	_, val = tree.Get([]byte("k"))
	require.Equal([]byte("v2"), val)
}

func TestRollback(t *testing.T) {
	require := require.New(t)

	tree := getTestTree(0)

	tree.Set([]byte("k"), []byte("v"))
	tree.SaveVersion()

	tree.Set([]byte("r"), []byte("v"))
	tree.Set([]byte("s"), []byte("v"))

	tree.Rollback()

	tree.Set([]byte("t"), []byte("v"))

	tree.SaveVersion()

	require.Equal(int64(2), tree.Size())

	_, val := tree.Get([]byte("r"))
	require.Nil(val)

	_, val = tree.Get([]byte("s"))
	require.Nil(val)

	_, val = tree.Get([]byte("t"))
	require.Equal([]byte("v"), val)
}

func TestLazyLoadVersion(t *testing.T) {
	tree := getTestTree(0)
	maxVersions := 10

	version, err := tree.LazyLoadVersion(0)
	require.NoError(t, err, "unexpected error")
	require.Equal(t, version, int64(0), "expected latest version to be zero")

	for i := 0; i < maxVersions; i++ {
		tree.Set([]byte(fmt.Sprintf("key_%d", i+1)), []byte(fmt.Sprintf("value_%d", i+1)))

		_, _, err := tree.SaveVersion()
		require.NoError(t, err, "SaveVersion should not fail")
	}

	// require the ability to lazy load the latest version
	version, err = tree.LazyLoadVersion(int64(maxVersions))
	require.NoError(t, err, "unexpected error when lazy loading version")
	require.Equal(t, version, int64(maxVersions))

	_, value := tree.Get([]byte(fmt.Sprintf("key_%d", maxVersions)))
	require.Equal(t, value, []byte(fmt.Sprintf("value_%d", maxVersions)), "unexpected value")

	// require the ability to lazy load an older version
	version, err = tree.LazyLoadVersion(int64(maxVersions - 1))
	require.NoError(t, err, "unexpected error when lazy loading version")
	require.Equal(t, version, int64(maxVersions-1))

	_, value = tree.Get([]byte(fmt.Sprintf("key_%d", maxVersions-1)))
	require.Equal(t, value, []byte(fmt.Sprintf("value_%d", maxVersions-1)), "unexpected value")

	// require the inability to lazy load a non-valid version
	version, err = tree.LazyLoadVersion(int64(maxVersions + 1))
	require.Error(t, err, "expected error when lazy loading version")
	require.Equal(t, version, int64(maxVersions))
}

func TestOverwrite(t *testing.T) {
	require := require.New(t)

	mdb := db.NewMemDB()
	tree := NewMutableTree(mdb, 0)

	// Set one kv pair and save version 1
	tree.Set([]byte("key1"), []byte("value1"))
	_, _, err := tree.SaveVersion()
	require.NoError(err, "SaveVersion should not fail")

	// Set another kv pair and save version 2
	tree.Set([]byte("key2"), []byte("value2"))
	_, _, err = tree.SaveVersion()
	require.NoError(err, "SaveVersion should not fail")

	// Reload tree at version 1
	tree = NewMutableTree(mdb, 0)
	_, err = tree.LoadVersion(int64(1))
	require.NoError(err, "LoadVersion should not fail")

	// Attempt to put a different kv pair into the tree and save
	tree.Set([]byte("key2"), []byte("different value 2"))
	_, _, err = tree.SaveVersion()
	require.Error(err, "SaveVersion should fail because of changed value")

	// Replay the original transition from version 1 to version 2 and attempt to save
	tree.Set([]byte("key2"), []byte("value2"))
	_, _, err = tree.SaveVersion()
	require.NoError(err, "SaveVersion should not fail, overwrite was idempotent")
}

func TestLoadVersionForOverwriting(t *testing.T) {
	require := require.New(t)

	mdb := db.NewMemDB()
	tree := NewMutableTree(mdb, 0)

	maxLength := 100
	for count := 1; count <= maxLength; count++ {
		countStr := strconv.Itoa(count)
		// Set one kv pair and save version
		tree.Set([]byte("key"+countStr), []byte("value"+countStr))
		_, _, err := tree.SaveVersion()
		require.NoError(err, "SaveVersion should not fail")
	}

	tree = NewMutableTree(mdb, 0)
	targetVersion, err := tree.LoadVersionForOverwriting(int64(maxLength * 2))
	require.Equal(targetVersion, int64(maxLength), "targetVersion shouldn't larger than the actual tree latest version")

	tree = NewMutableTree(mdb, 0)
	_, err = tree.LoadVersionForOverwriting(int64(maxLength / 2))
	require.NoError(err, "LoadVersion should not fail")

	for version := 1; version <= maxLength/2; version++ {
		exist := tree.VersionExists(int64(version))
		require.True(exist, "versions no more than 50 should exist")
	}

	for version := (maxLength / 2) + 1; version <= maxLength; version++ {
		exist := tree.VersionExists(int64(version))
		require.False(exist, "versions more than 50 should have been deleted")
	}

	tree.Set([]byte("key49"), []byte("value49 different"))
	_, _, err = tree.SaveVersion()
	require.NoError(err, "SaveVersion should not fail, overwrite was allowed")

	tree.Set([]byte("key50"), []byte("value50 different"))
	_, _, err = tree.SaveVersion()
	require.NoError(err, "SaveVersion should not fail, overwrite was allowed")

	// Reload tree at version 50, the latest tree version is 52
	tree = NewMutableTree(mdb, 0)
	_, err = tree.LoadVersion(int64(maxLength / 2))
	require.NoError(err, "LoadVersion should not fail")

	tree.Set([]byte("key49"), []byte("value49 different"))
	_, _, err = tree.SaveVersion()
	require.NoError(err, "SaveVersion should not fail, write the same value")

	tree.Set([]byte("key50"), []byte("value50 different different"))
	_, _, err = tree.SaveVersion()
	require.Error(err, "SaveVersion should fail, overwrite was not allowed")

	tree.Set([]byte("key50"), []byte("value50 different"))
	_, _, err = tree.SaveVersion()
	require.NoError(err, "SaveVersion should not fail, write the same value")

	//The tree version now is 52 which is equal to latest version.
	//Now any key value can be written into the tree
	tree.Set([]byte("key any value"), []byte("value any value"))
	_, _, err = tree.SaveVersion()
	require.NoError(err, "SaveVersion should not fail.")
}

//////////////////////////// BENCHMARKS ///////////////////////////////////////

func BenchmarkTreeLoadAndDelete(b *testing.B) {
	numVersions := 5000
	numKeysPerVersion := 10

	d, err := db.NewGoLevelDB("bench", ".")
	if err != nil {
		panic(err)
	}
	defer d.Close()
	defer os.RemoveAll("./bench.db")

	tree := NewMutableTree(d, 0)
	for v := 1; v < numVersions; v++ {
		for i := 0; i < numKeysPerVersion; i++ {
			tree.Set([]byte(cmn.RandStr(16)), cmn.RandBytes(32))
		}
		tree.SaveVersion()
	}

	b.Run("LoadAndDelete", func(b *testing.B) {
		for n := 0; n < b.N; n++ {
			b.StopTimer()
			tree = NewMutableTree(d, 0)
			runtime.GC()
			b.StartTimer()

			// Load the tree from disk.
			tree.Load()

			// Delete about 10% of the versions randomly.
			// The trade-off is usually between load efficiency and delete
			// efficiency, which is why we do both in this benchmark.
			// If we can load quickly into a data-structure that allows for
			// efficient deletes, we are golden.
			for v := 0; v < numVersions/10; v++ {
				version := (cmn.RandInt() % numVersions) + 1
				tree.DeleteVersion(int64(version))
			}
		}
	})
}<|MERGE_RESOLUTION|>--- conflicted
+++ resolved
@@ -1057,15 +1057,9 @@
 		require.NoError(err, "SaveVersion should not error")
 	}
 
-<<<<<<< HEAD
-	idx := mathrand.Perm(NUMVERSIONS - 2)
+	idx := cmn.RandPerm(NUMVERSIONS - 2)
 	for _, v := range idx {
 		err := tree.DeleteVersion(int64(v + 1))
-=======
-	idx := cmn.RandPerm(NUMVERSIONS - 2)
-	for i := range idx {
-		err := tree.DeleteVersion(int64(i + 2))
->>>>>>> db2a8280
 		require.NoError(err, "DeleteVersion should not error")
 	}
 
